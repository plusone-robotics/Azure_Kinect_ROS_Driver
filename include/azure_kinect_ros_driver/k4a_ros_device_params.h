--- conflicted
+++ resolved
@@ -45,13 +45,11 @@
     LIST_ENTRY(recording_loop_enabled, "True if the recording should be rewound at EOF", bool, false) \
     LIST_ENTRY(body_tracking_enabled, "True if body joints should be published as a marker array message", bool, false) \
     LIST_ENTRY(body_tracking_smoothing_factor, "Controls the temporal smoothing of joints across frames. Set between 0 for no smoothing and 1 for full smoothing.", float, 0.0f) \
-<<<<<<< HEAD
     LIST_ENTRY(imu_rate_target, "Desired imu message rate. Set to 0 to use full rate (1.6 kHz), which is the default.", int, 0)\
-
-=======
     LIST_ENTRY(rescale_ir_to_mono8, "Whether to rescale the IR image to an 8-bit monochrome image for visualization and further processing. A scaling factor (ir_mono8_scaling_factor) is applied.", bool, false) \
     LIST_ENTRY(ir_mono8_scaling_factor, "Scaling factor to apply when converting IR to mono8 (see rescale_ir_to_mono8). If using illumination, use the value 0.5-1. If using passive IR, use 10.", float, 1.0f)
->>>>>>> 446ef4a0
+
+
 class K4AROSDeviceParams
 {
 public:
